--- conflicted
+++ resolved
@@ -162,27 +162,18 @@
             feats_above_threshold = (effects[us_submod] > threshold).nonzero().flatten().tolist()
             for feature_idx in feats_above_threshold:
                 us_node_name = f"{us_submod_layer}_{feature_idx}_{us_submod_type}"
-                this_node = CircuitNode(name=us_node_name, accumulated_gradient=grads_y_wrt_us_features[feature_idx])
+                this_node = CircuitNode(name=us_node_name, accumulated_gradient=grads_y_wrt_us_features[us_submod][feature_idx])
 
                 # check whether node already exists in circuit
-<<<<<<< HEAD
-                if us_node_name in nodes_per_submod[us_submod]:
-                    us_node = nodes_per_submod[us_submod][us_node.name]
-                    us_node.accumulated_gradient += grads_y_wrt_us_features[us_submod][feature_idx]
-                else:
-                    us_node = CircuitNode(name=us_node_name, accumulated_gradient=grads_y_wrt_us_features[us_submod][feature_idx])
-=======
                 if this_node in nodes_per_submod[us_submod]:
                     for node in nodes_per_submod[us_submod]:    # TODO: make more efficient. can't index sets (use dict?)
                         if node.name == this_node.name:
                             us_node = node
                             break
                     # us_node = nodes_per_submod[us_submod][this_node.name]
-                    us_node.accumulated_gradient += grads_y_wrt_us_features[feature_idx]
-                    
+                    us_node.accumulated_gradient += grads_y_wrt_us_features[us_submod][feature_idx]
                 else:
                     us_node = this_node
->>>>>>> 5b17eca7
                     nodes_per_submod[us_submod].add(us_node)
                 ds_node.add_child(us_node, effect_on_parent=effects[us_submod][feature_idx].item())
 
